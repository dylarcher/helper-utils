--- conflicted
+++ resolved
@@ -1,11 +1,4 @@
 /**
-<<<<<<< HEAD
- * Simplified fetch utility for JSON requests and responses.
- * Automatically sets 'Accept' header to 'application/json'.
- * If 'options.body' is an object (and not FormData), it stringifies the body
- * and sets 'Content-Type' header to 'application/json'.
- *
-=======
  * @typedef {function(): any} PromiseTryCallback
  */
 
@@ -41,8 +34,11 @@
 }
 
 /**
- * Simplified fetch for JSON requests/responses using Promise.try pattern.
->>>>>>> 9ca169bb
+ * Simplified fetch utility for JSON requests and responses using Promise.try pattern.
+ * Automatically sets 'Accept' header to 'application/json'.
+ * If 'options.body' is an object (and not FormData), it stringifies the body
+ * and sets 'Content-Type' header to 'application/json'.
+ *
  * @param {string} url - The URL to fetch.
  * @param {RequestInit & {body?: any}} [options={}] - Fetch options (standard `RequestInit` options).
  *   The `body` can be any type; if it's an object, it will be JSON.stringify'd.
