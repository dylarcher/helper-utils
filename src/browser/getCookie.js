--- conflicted
+++ resolved
@@ -14,11 +14,7 @@
  * If a cookie is found, its value is returned. If the cookie name exists but has no value
  * (e.g., "myCookie="), an empty string is returned.
  *
-<<<<<<< HEAD
  * @param {string} cookieName - The name of the cookie to retrieve.
-=======
- * @param {string} name - The name of the cookie to retrieve.
->>>>>>> 85bd988d
  * @returns {string | null} The value of the cookie if found.
  *                          Returns an empty string (`""`) if the cookie exists but has no assigned value.
  *                          Returns `null` if the cookie with the specified name is not found,
@@ -56,12 +52,6 @@
  * // Scenario 6: In a Node.js environment (no document.cookie)
  * // const nodeCookie = getCookie('anyCookie');
  * // console.log(nodeCookie); // Output: null
-<<<<<<< HEAD
- */
-/**
- * @param {string} cookieName
-=======
->>>>>>> 85bd988d
  */
 export function getCookie(cookieName) {
 	// Check if the function is running in a browser environment with access to document.cookie.
