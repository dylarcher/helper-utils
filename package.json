{
<<<<<<< HEAD
	"author": "Dylan Archer <dylarcher@gmail.com> (@dylarcher)",
	"bugs": {
		"url": "https://github.com/dylarcher/js.helper-utils/issues"
	},
	"description": "Reusable javascript helper utility methods.",
	"devDependencies": {
		"@stedi/prettier-plugin-jsonata": "2.1.4",
		"@types/node": "24.0.3",
		"c8": "10.1.3",
		"eslint": "9.29.0",
		"eslint-config-prettier": "10.1.5",
		"eslint-plugin-markdown": "5.1.0",
		"eslint-plugin-prettier": "5.4.1",
		"eslint-plugin-yaml": "1.0.3",
		"jsdom": "26.1.0",
		"monocart-coverage-reports": "2.12.6",
		"prettier": "3.5.3",
		"prettier-plugin-glsl": "0.2.1",
		"prettier-plugin-properties": "0.3.0",
		"rimraf": "6.0.1",
		"typescript": "5.8.3"
	},
	"engines": {
		"node": ">=22.16.0",
		"npm": ">=10.9.2"
	},
	"exports": {
		".": {
			"import": "./dist/index.js",
			"require": "./dist/index.js",
			"types": "./dist/types.d.ts"
		},
		"./browser": {
			"import": "./dist/browser.js",
			"require": "./dist/browser.js",
			"types": "./dist/browser.d.ts"
		},
		"./system": {
			"import": "./dist/system.js",
			"require": "./dist/system.js",
			"types": "./dist/system.d.ts"
		}
	},
	"files": [
		"dist",
		"src"
	],
	"homepage": "https://dylarcher.github.io/js.helper-utils/",
	"keywords": [
		"helper",
		"utils",
		"utilities",
		"javascript",
		"library",
		"methods",
		"functions"
	],
	"license": "MIT",
	"main": "dist/index.cjs",
	"module": "dist/index.js",
	"name": "@dylarcher/js-helpers",
	"overrides": {
		"glob": "^10.4.5",
		"inflight": "npm:lru-cache@^10.2.0"
	},
	"packageManager": "npm@11.4.1",
	"private": false,
	"publishConfig": {
		"access": "public",
		"registry": "https://registry.npmjs.org/"
	},
	"publisher": "darcher",
	"repository": {
		"type": "git",
		"url": "git+https://github.com/dylarcher/js.helper-utils.git"
	},
	"scripts": {
		"build": "npm run clean:dist && tsc",
		"changelog:released": "npx auto-changelog --package --output CHANGELOG.md --template keepachangelog --commit-limit false",
		"clean:npm": "rimraf node_modules/ package-lock.json",
		"clean:c8": "rimraf coverage/tmp/",
		"clean:dist": "rimraf dist/",
		"changelog:unreleased": "npx auto-changelog --commit-limit false --unreleased-only --template keepachangelog",
		"format": "prettier --config .github/presets/.prettierrc --ignore-unknown --no-error-on-unmatched-pattern",
		"format:check": "npm run format -- --check src",
		"format:write": "npm run format -- src --write",
		"lint": "eslint --config .github/presets/eslint.config.js --report-unused-disable-directives",
		"lint:check": "npm run lint -- src",
		"lint:write": "npm run lint -- --fix src",
		"preinstall": "npm run clean:npm",
		"postversion": "git push && git push --tags && npm run publish:npm",
		"prebuild": "npm run clean:dist && npm run clean:c8 && npm run lint:write && npm run test:coverage",
		"prepare": "npm dedupe && npm prune",
		"prepublishOnly": "npm run build",
		"publish:npm": "npm publish --access public --registry https://registry.npmjs.org/",
		"test": "node --no-warnings --test src/**/*.spec.js src/**/*.test.js",
		"test:coverage": "c8 --config .github/presets/.c8rc --experimental-monocart --reporter=v8 --reporter=console-details -- npm run test",
		"test:debug": "npm test --inspect-brk",
		"test:watch": "npm test --watch",
		"start:docs": "node server.js",
		"update": "npm update && npm clean-install && npm run build",
		"version": "npm run changelog:released && git add CHANGELOG.md",
		"version:major": "npm version major -m \"chore(release-major): v%s\"",
		"version:minor": "npm version minor -m \"chore(release-minor): v%s\"",
		"version:patch": "npm version patch -m \"chore(release-patch): v%s\"",
		"version:prerelease": "npm version prerelease --preid=${1:-alpha} -m \"chore(pre-release): v%s\""
	},
	"type": "module",
	"types": "dist/index.d.ts",
	"version": "2.0.0",
	"dependencies": {
		"@markdoc/markdoc": "0.5.2",
		"express": "5.1.0"
	}
=======
    "author": "Dylan Archer <dylarcher@gmail.com> (@dylarcher)",
    "bugs": {
        "url": "https://github.com/dylarcher/js.helper-utils/issues"
    },
    "description": "Reusable javascript helper utility methods.",
    "devDependencies": {
		"@markdoc/markdoc": "0.5.2",
		"express": "5.1.0",
        "@stedi/prettier-plugin-jsonata": "2.1.4",
        "@types/node": "24.0.3",
        "c8": "10.1.3",
        "eslint": "9.29.0",
        "eslint-config-prettier": "10.1.5",
        "eslint-plugin-markdown": "5.1.0",
        "eslint-plugin-prettier": "5.4.1",
        "eslint-plugin-yaml": "1.0.3",
        "jsdom": "26.1.0",
        "monocart-coverage-reports": "2.12.6",
        "prettier": "3.5.3",
        "prettier-plugin-glsl": "0.2.1",
        "prettier-plugin-properties": "0.3.0",
        "rimraf": "6.0.1",
        "typescript": "5.8.3"
    },
    "engines": {
        "node": ">=22.16.0",
        "npm": ">=10.9.2"
    },
    "exports": {
        ".": {
            "import": "./dist/index.js",
            "require": "./dist/index.js",
            "types": "./dist/types.d.ts"
        },
        "./browser": {
            "import": "./dist/browser.js",
            "require": "./dist/browser.js",
            "types": "./dist/browser.d.ts"
        },
        "./system": {
            "import": "./dist/system.js",
            "require": "./dist/system.js",
            "types": "./dist/system.d.ts"
        }
    },
    "files": [
        "dist",
        "src"
    ],
    "homepage": "https://dylarcher.github.io/js.helper-utils/",
    "keywords": [
        "helper",
        "utils",
        "utilities",
        "javascript",
        "library",
        "methods",
        "functions"
    ],
    "license": "MIT",
    "main": "dist/index.cjs",
    "module": "dist/index.js",
    "name": "@darcher/js-helpers",
    "overrides": {
        "glob": "^10.4.5",
        "inflight": "npm:lru-cache@^10.2.0"
    },
    "packageManager": "npm@11.4.1",
    "private": false,
    "publishConfig": {
        "access": "public",
        "registry": "https://registry.npmjs.org/"
    },
    "publisher": "darcher",
    "repository": {
        "type": "git",
        "url": "git+https://github.com/dylarcher/js.helper-utils.git"
    },
    "scripts": {
        "build": "npm run clean:dist && tsc",
        "changelog:released": "npx auto-changelog --package --output CHANGELOG.md --template keepachangelog --commit-limit false",
        "changelog:unreleased": "npx auto-changelog --commit-limit false --unreleased-only --template keepachangelog",
        "clean:c8": "rimraf coverage/tmp/",
        "clean:dist": "rimraf dist/",
		"docs": "node docs/middleware/server.js",
        "clean:npm": "rimraf node_modules/ package-lock.json",
        "format": "prettier --config .github/presets/.prettierrc --ignore-unknown --no-error-on-unmatched-pattern",
        "format:check": "npm run format -- --check src",
        "format:write": "npm run format -- src --write",
        "lint": "eslint --config .github/presets/eslint.config.js --report-unused-disable-directives",
        "lint:check": "npm run lint -- src",
        "lint:write": "npm run lint -- --fix src",
        "postversion": "git push && git push --tags && npm run publish:npm",
        "prebuild": "npm run clean:dist && npm run clean:c8 && npm run lint:write && npm run test:coverage",
        "preinstall": "npm run clean:npm",
        "prepare": "npm dedupe && npm prune",
        "prepublishOnly": "npm run build",
        "publish:npm": "npm publish",
        "test": "node --no-warnings --test src/**/*.spec.js src/**/*.test.js",
        "test:coverage": "c8 --config .github/presets/.c8rc --experimental-monocart --reporter=v8 --reporter=console-details -- npm run test",
        "test:debug": "npm test --inspect-brk",
        "test:watch": "npm test --watch",
        "update": "npm update && npm clean-install && npm run build",
        "version": "npm run changelog:released && git add CHANGELOG.md",
        "version:major": "npm version major -m \"chore(release-major): v%s\"",
        "version:minor": "npm version minor -m \"chore(release-minor): v%s\"",
        "version:patch": "npm version patch -m \"chore(release-patch): v%s\"",
        "version:prerelease": "npm version prerelease --preid=${1:-alpha} -m \"chore(pre-release): v%s\""
    },
    "type": "module",
    "types": "dist/index.d.ts",
    "version": "1.3.4"
>>>>>>> b7f73174
}<|MERGE_RESOLUTION|>--- conflicted
+++ resolved
@@ -1,5 +1,4 @@
 {
-<<<<<<< HEAD
 	"author": "Dylan Archer <dylarcher@gmail.com> (@dylarcher)",
 	"bugs": {
 		"url": "https://github.com/dylarcher/js.helper-utils/issues"
@@ -114,118 +113,4 @@
 		"@markdoc/markdoc": "0.5.2",
 		"express": "5.1.0"
 	}
-=======
-    "author": "Dylan Archer <dylarcher@gmail.com> (@dylarcher)",
-    "bugs": {
-        "url": "https://github.com/dylarcher/js.helper-utils/issues"
-    },
-    "description": "Reusable javascript helper utility methods.",
-    "devDependencies": {
-		"@markdoc/markdoc": "0.5.2",
-		"express": "5.1.0",
-        "@stedi/prettier-plugin-jsonata": "2.1.4",
-        "@types/node": "24.0.3",
-        "c8": "10.1.3",
-        "eslint": "9.29.0",
-        "eslint-config-prettier": "10.1.5",
-        "eslint-plugin-markdown": "5.1.0",
-        "eslint-plugin-prettier": "5.4.1",
-        "eslint-plugin-yaml": "1.0.3",
-        "jsdom": "26.1.0",
-        "monocart-coverage-reports": "2.12.6",
-        "prettier": "3.5.3",
-        "prettier-plugin-glsl": "0.2.1",
-        "prettier-plugin-properties": "0.3.0",
-        "rimraf": "6.0.1",
-        "typescript": "5.8.3"
-    },
-    "engines": {
-        "node": ">=22.16.0",
-        "npm": ">=10.9.2"
-    },
-    "exports": {
-        ".": {
-            "import": "./dist/index.js",
-            "require": "./dist/index.js",
-            "types": "./dist/types.d.ts"
-        },
-        "./browser": {
-            "import": "./dist/browser.js",
-            "require": "./dist/browser.js",
-            "types": "./dist/browser.d.ts"
-        },
-        "./system": {
-            "import": "./dist/system.js",
-            "require": "./dist/system.js",
-            "types": "./dist/system.d.ts"
-        }
-    },
-    "files": [
-        "dist",
-        "src"
-    ],
-    "homepage": "https://dylarcher.github.io/js.helper-utils/",
-    "keywords": [
-        "helper",
-        "utils",
-        "utilities",
-        "javascript",
-        "library",
-        "methods",
-        "functions"
-    ],
-    "license": "MIT",
-    "main": "dist/index.cjs",
-    "module": "dist/index.js",
-    "name": "@darcher/js-helpers",
-    "overrides": {
-        "glob": "^10.4.5",
-        "inflight": "npm:lru-cache@^10.2.0"
-    },
-    "packageManager": "npm@11.4.1",
-    "private": false,
-    "publishConfig": {
-        "access": "public",
-        "registry": "https://registry.npmjs.org/"
-    },
-    "publisher": "darcher",
-    "repository": {
-        "type": "git",
-        "url": "git+https://github.com/dylarcher/js.helper-utils.git"
-    },
-    "scripts": {
-        "build": "npm run clean:dist && tsc",
-        "changelog:released": "npx auto-changelog --package --output CHANGELOG.md --template keepachangelog --commit-limit false",
-        "changelog:unreleased": "npx auto-changelog --commit-limit false --unreleased-only --template keepachangelog",
-        "clean:c8": "rimraf coverage/tmp/",
-        "clean:dist": "rimraf dist/",
-		"docs": "node docs/middleware/server.js",
-        "clean:npm": "rimraf node_modules/ package-lock.json",
-        "format": "prettier --config .github/presets/.prettierrc --ignore-unknown --no-error-on-unmatched-pattern",
-        "format:check": "npm run format -- --check src",
-        "format:write": "npm run format -- src --write",
-        "lint": "eslint --config .github/presets/eslint.config.js --report-unused-disable-directives",
-        "lint:check": "npm run lint -- src",
-        "lint:write": "npm run lint -- --fix src",
-        "postversion": "git push && git push --tags && npm run publish:npm",
-        "prebuild": "npm run clean:dist && npm run clean:c8 && npm run lint:write && npm run test:coverage",
-        "preinstall": "npm run clean:npm",
-        "prepare": "npm dedupe && npm prune",
-        "prepublishOnly": "npm run build",
-        "publish:npm": "npm publish",
-        "test": "node --no-warnings --test src/**/*.spec.js src/**/*.test.js",
-        "test:coverage": "c8 --config .github/presets/.c8rc --experimental-monocart --reporter=v8 --reporter=console-details -- npm run test",
-        "test:debug": "npm test --inspect-brk",
-        "test:watch": "npm test --watch",
-        "update": "npm update && npm clean-install && npm run build",
-        "version": "npm run changelog:released && git add CHANGELOG.md",
-        "version:major": "npm version major -m \"chore(release-major): v%s\"",
-        "version:minor": "npm version minor -m \"chore(release-minor): v%s\"",
-        "version:patch": "npm version patch -m \"chore(release-patch): v%s\"",
-        "version:prerelease": "npm version prerelease --preid=${1:-alpha} -m \"chore(pre-release): v%s\""
-    },
-    "type": "module",
-    "types": "dist/index.d.ts",
-    "version": "1.3.4"
->>>>>>> b7f73174
 }