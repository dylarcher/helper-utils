import * as _crypto from 'node:crypto';

const ALGORITHM = 'aes-256-cbc'; // AES-256 uses a 32-byte key and a 16-byte IV.

/**
 * Encrypts text using AES-256-CBC algorithm.
 * The Initialization Vector (IV) used for encryption is prepended to the output ciphertext,
 * with both parts hex-encoded and separated by a colon (':').
 * This is a Node.js specific utility using the `node:crypto` module.
 *
 * **Important Security Considerations:**
 * - **Key Management**: Ensure the `key` is securely managed and is a cryptographically strong key.
 *   It must be exactly 32 bytes for AES-256.
 * - **IV Generation**: A unique, cryptographically random Initialization Vector (IV)
 *   must be used for each encryption operation with the same key. The `iv` parameter
 *   must be exactly 16 bytes for AES-CBC. Do NOT reuse IVs with the same key.
 *
 * @param {string} text - The plaintext string to encrypt (assumed to be UTF-8).
 * @param {Buffer} key - The encryption key: a 32-byte Buffer.
 * @param {Buffer} iv - The Initialization Vector: a 16-byte Buffer.
 *   It is crucial to use a unique, cryptographically random IV for each encryption.
 * @returns {string} The encrypted data in the format "ivHex:encryptedHex".
 *   Both the IV and the ciphertext are hex-encoded. This format is compatible
 *   with the corresponding `decrypt` function.
 * @throws {Error} Throws an error if:
 *   - The key or IV is of incorrect length or invalid type.
 *   - Encryption fails due to other cryptographic errors from `node:crypto` module.
 *
 * @example
 * // import { randomBytes } from 'node:crypto'; // For generating key and IV
 *
 * // Generate a secure 32-byte key (store this securely and do not hardcode in production)
 * // const encryptionKey = randomBytes(32);
 * const exampleKeyHex = '603deb1015ca71be2b73aef0857d77811f352c073b6108d72d9810a30914dff4';
 * const encryptionKey = Buffer.from(exampleKeyHex, 'hex');
 *
 * // Generate a unique 16-byte IV for each encryption
 * // const initVector = randomBytes(16);
 * const exampleIvHex = '0123456789abcdef0123456789abcdef'; // In real use, generate randomly
 * const initVector = Buffer.from(exampleIvHex, 'hex');
 *
 * const originalText = 'This is a secret message!';
 *
 * try {
 *   const encryptedOutput = encrypt(originalText, encryptionKey, initVector);
 *   console.info('Encrypted:', encryptedOutput);
 *   // Example output: 0123456789abcdef0123456789abcdef:xxxxxxxxxxxxxxxxxxxxxxxxxxxxxxxxxxxxxx
 *   // (ciphertext part will vary)
 *
 *   // This output can be passed to the decrypt function:
 *   // const { decrypt } = require('./decrypt'); // Assuming decrypt.js
 *   // const decryptedText = decrypt(encryptedOutput, encryptionKey);
 *   // console.info('Decrypted:', decryptedText); // "This is a secret message!"
 * } catch (error) {
 *   console.error('Encryption failed:', error.message);
 *   // Example: "Invalid key length" or "Invalid IV length"
 * }
 *
 * // Example of trying to use invalid key/IV length
 * try {
 *   const shortKey = Buffer.from('shortkey');
 *   encrypt(originalText, shortKey, initVector);
 * } catch (error) {
 *   console.error('Error with short key:', error.message); // Error: Invalid key length
 * }
 */
export function encrypt(text, key, iv) {
<<<<<<< HEAD
	// Validate key and IV lengths to provide clearer errors before crypto module does.
	if (key.length !== 32) {
		throw new Error(
			'Invalid key length. Key must be 32 bytes for AES-256-CBC.',
		);
	}
	if (iv.length !== 16) {
		throw new Error('Invalid IV length. IV must be 16 bytes for AES-CBC.');
=======
	// Validate input types
	if (!Buffer.isBuffer(key)) {
		throw new TypeError('Key must be a buffer');
	}
	if (!Buffer.isBuffer(iv)) {
		throw new TypeError('IV must be a buffer');
	}

	// Validate key length
	if (key.length !== 32) {
		throw new RangeError('Invalid key length');
	}

	// Validate IV length
	if (iv.length !== 16) {
		throw new TypeError('Invalid IV length');
>>>>>>> 9ca169bb
	}

	const cipher = _crypto.createCipheriv(ALGORITHM, key, iv);
	let encrypted = cipher.update(text, 'utf8', 'hex');
	encrypted += cipher.final('hex');
	// Prepend IV (hex-encoded) for use in decryption
	return `${iv.toString('hex')}:${encrypted}`;
}<|MERGE_RESOLUTION|>--- conflicted
+++ resolved
@@ -65,7 +65,14 @@
  * }
  */
 export function encrypt(text, key, iv) {
-<<<<<<< HEAD
+	// Validate input types
+	if (!Buffer.isBuffer(key)) {
+		throw new TypeError('Key must be a buffer');
+	}
+	if (!Buffer.isBuffer(iv)) {
+		throw new TypeError('IV must be a buffer');
+	}
+
 	// Validate key and IV lengths to provide clearer errors before crypto module does.
 	if (key.length !== 32) {
 		throw new Error(
@@ -74,24 +81,6 @@
 	}
 	if (iv.length !== 16) {
 		throw new Error('Invalid IV length. IV must be 16 bytes for AES-CBC.');
-=======
-	// Validate input types
-	if (!Buffer.isBuffer(key)) {
-		throw new TypeError('Key must be a buffer');
-	}
-	if (!Buffer.isBuffer(iv)) {
-		throw new TypeError('IV must be a buffer');
-	}
-
-	// Validate key length
-	if (key.length !== 32) {
-		throw new RangeError('Invalid key length');
-	}
-
-	// Validate IV length
-	if (iv.length !== 16) {
-		throw new TypeError('Invalid IV length');
->>>>>>> 9ca169bb
 	}
 
 	const cipher = _crypto.createCipheriv(ALGORITHM, key, iv);
