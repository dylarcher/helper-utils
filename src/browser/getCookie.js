--- conflicted
+++ resolved
@@ -27,39 +27,27 @@
 		return null;
 	}
 
-<<<<<<< HEAD
 	const cookies = document.cookie.split(';');
 	for (const rawCookie of cookies) {
-		// Standard parsing: find the first '=', anything before is name, anything after is value.
-		// Handles cookies like " name = value ".
-		const separatorIndex = rawCookie.indexOf('=');
+		const trimmedCookie = rawCookie.trimStart();
+		// Handle spaces around equals sign
+		if (trimmedCookie.includes('=')) {
+			const separatorIndex = trimmedCookie.indexOf('=');
+			
+			// If '=' is not found, or if it's the first char (no name), this cookie part is skipped.
+			// A valid cookie name must exist.
+			if (separatorIndex <= 0) {
+				continue;
+			}
 
-		// If '=' is not found, or if it's the first char (no name), this cookie part is skipped.
-		// A valid cookie name must exist.
-		if (separatorIndex <= 0) {
-			continue;
-		}
-
-		const name = rawCookie.substring(0, separatorIndex).trim();
-		if (name === alias) {
-			// Value is everything after the first '=', trimmed.
-			// Handles cases where the value might also contain '=' if not properly URI encoded,
-			// though standard practice is to encode cookie values.
-			const value = rawCookie.substring(separatorIndex + 1).trim();
-			return value;
-=======
-	const ca = document.cookie.split(';');
-	for (let i = 0; i < ca.length; i++) {
-		const c = ca[i].trimStart();
-		// Handle spaces around equals sign
-		if (c.includes('=')) {
-			const parts = c.split('=');
-			const cookieName = parts[0].trim();
-			const cookieValue = parts.slice(1).join('=').trim();
+			const cookieName = trimmedCookie.substring(0, separatorIndex).trim();
 			if (cookieName === alias) {
+				// Value is everything after the first '=', trimmed.
+				// Handles cases where the value might also contain '=' if not properly URI encoded,
+				// though standard practice is to encode cookie values.
+				const cookieValue = trimmedCookie.substring(separatorIndex + 1).trim();
 				return cookieValue;
 			}
->>>>>>> 9ca169bb
 		}
 	}
 	return null;
